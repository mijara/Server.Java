package test.java.org.linkeddatafragments.datasource;

import com.google.gson.JsonObject;

import com.hp.hpl.jena.query.Dataset;
import com.hp.hpl.jena.rdf.model.Model;
import com.hp.hpl.jena.tdb.TDBFactory;

import java.io.File;
import java.io.InputStream;

import org.apache.jena.riot.Lang;
import org.apache.jena.riot.RDFDataMgr;

import org.junit.After;
import org.junit.AfterClass;

import org.junit.Before;
import org.junit.BeforeClass;

import org.linkeddatafragments.datasource.DataSourceFactory;
<<<<<<< HEAD
=======
import org.linkeddatafragments.datasource.IDataSource;
import org.linkeddatafragments.datasource.JenaTDBDataSourceType;
import org.linkeddatafragments.datasource.TriplePatternFragment;
>>>>>>> 7e0473a4

/**
 *
 * @author Bart Hanssens <bart.hanssens@fedict.be>
 */
public class JenaTDBDataSourceTest extends DataSourceTest {
    private static File jena;
    private static Dataset dataset;
            
    @BeforeClass
    public static void setUpClass() throws Exception {
        JenaTDBDataSourceType.register();

        String tmpdir = System.getProperty("java.io.tmpdir");
        jena = new File(tmpdir, "ldf-jena-test");
        jena.mkdir();
        
        dataset = TDBFactory.createDataset(jena.getAbsolutePath());

        Model model = dataset.getDefaultModel();
        InputStream in = ClassLoader.getSystemResourceAsStream("demo.nt");
        RDFDataMgr.read(model, in, Lang.NTRIPLES);
        model.commit();
        
<<<<<<< HEAD
        // Everything is in place, now create the LDF datasource
                
        JsonObject config = createConfig("jena tdb test", "jena tdb test",
                                                    DataSourceFactory.JENA_TDB);
=======
        JsonObject config = new JsonObject();
        config.addProperty("title", "jena test");
        config.addProperty("description", "jena tdb test");
        config.addProperty("type", JenaTDBDataSourceType.TYPE_NAME);
>>>>>>> 7e0473a4
        
        JsonObject settings = new JsonObject();
        settings.addProperty("directory", jena.getAbsolutePath());
        config.add("settings", settings);

        setDatasource(DataSourceFactory.create(config));
    }

    @AfterClass
    public static void tearDownClass() throws Exception {
        TDBFactory.release(dataset);
        File[] files = jena.listFiles();
        for (File f : files) {
            f.delete();
        }
        jena.delete();
 
    }

    @Before
    public void setUp() throws Exception {                
    }
    
    @After
    public void tearDown() throws Exception {
    }
}
<|MERGE_RESOLUTION|>--- conflicted
+++ resolved
@@ -1,89 +1,77 @@
-package test.java.org.linkeddatafragments.datasource;
-
-import com.google.gson.JsonObject;
-
-import com.hp.hpl.jena.query.Dataset;
-import com.hp.hpl.jena.rdf.model.Model;
-import com.hp.hpl.jena.tdb.TDBFactory;
-
-import java.io.File;
-import java.io.InputStream;
-
-import org.apache.jena.riot.Lang;
-import org.apache.jena.riot.RDFDataMgr;
-
-import org.junit.After;
-import org.junit.AfterClass;
-
-import org.junit.Before;
-import org.junit.BeforeClass;
-
-import org.linkeddatafragments.datasource.DataSourceFactory;
-<<<<<<< HEAD
-=======
-import org.linkeddatafragments.datasource.IDataSource;
-import org.linkeddatafragments.datasource.JenaTDBDataSourceType;
-import org.linkeddatafragments.datasource.TriplePatternFragment;
->>>>>>> 7e0473a4
-
-/**
- *
- * @author Bart Hanssens <bart.hanssens@fedict.be>
- */
-public class JenaTDBDataSourceTest extends DataSourceTest {
-    private static File jena;
-    private static Dataset dataset;
-            
-    @BeforeClass
-    public static void setUpClass() throws Exception {
-        JenaTDBDataSourceType.register();
-
-        String tmpdir = System.getProperty("java.io.tmpdir");
-        jena = new File(tmpdir, "ldf-jena-test");
-        jena.mkdir();
-        
-        dataset = TDBFactory.createDataset(jena.getAbsolutePath());
-
-        Model model = dataset.getDefaultModel();
-        InputStream in = ClassLoader.getSystemResourceAsStream("demo.nt");
-        RDFDataMgr.read(model, in, Lang.NTRIPLES);
-        model.commit();
-        
-<<<<<<< HEAD
-        // Everything is in place, now create the LDF datasource
-                
-        JsonObject config = createConfig("jena tdb test", "jena tdb test",
-                                                    DataSourceFactory.JENA_TDB);
-=======
-        JsonObject config = new JsonObject();
-        config.addProperty("title", "jena test");
-        config.addProperty("description", "jena tdb test");
-        config.addProperty("type", JenaTDBDataSourceType.TYPE_NAME);
->>>>>>> 7e0473a4
-        
-        JsonObject settings = new JsonObject();
-        settings.addProperty("directory", jena.getAbsolutePath());
-        config.add("settings", settings);
-
-        setDatasource(DataSourceFactory.create(config));
-    }
-
-    @AfterClass
-    public static void tearDownClass() throws Exception {
-        TDBFactory.release(dataset);
-        File[] files = jena.listFiles();
-        for (File f : files) {
-            f.delete();
-        }
-        jena.delete();
- 
-    }
-
-    @Before
-    public void setUp() throws Exception {                
-    }
-    
-    @After
-    public void tearDown() throws Exception {
-    }
-}
+package test.java.org.linkeddatafragments.datasource;
+
+import com.google.gson.JsonObject;
+
+import com.hp.hpl.jena.query.Dataset;
+import com.hp.hpl.jena.rdf.model.Model;
+import com.hp.hpl.jena.tdb.TDBFactory;
+
+import java.io.File;
+import java.io.InputStream;
+
+import org.apache.jena.riot.Lang;
+import org.apache.jena.riot.RDFDataMgr;
+
+import org.junit.After;
+import org.junit.AfterClass;
+
+import org.junit.Before;
+import org.junit.BeforeClass;
+
+import org.linkeddatafragments.datasource.DataSourceFactory;
+
+import org.linkeddatafragments.datasource.JenaTDBDataSourceType;
+
+/**
+ *
+ * @author Bart Hanssens <bart.hanssens@fedict.be>
+ */
+public class JenaTDBDataSourceTest extends DataSourceTest {
+    private static File jena;
+    private static Dataset dataset;
+            
+    @BeforeClass
+    public static void setUpClass() throws Exception {
+        JenaTDBDataSourceType.register();
+
+        String tmpdir = System.getProperty("java.io.tmpdir");
+        jena = new File(tmpdir, "ldf-jena-test");
+        jena.mkdir();
+        
+        dataset = TDBFactory.createDataset(jena.getAbsolutePath());
+
+        Model model = dataset.getDefaultModel();
+        InputStream in = ClassLoader.getSystemResourceAsStream("demo.nt");
+        RDFDataMgr.read(model, in, Lang.NTRIPLES);
+        model.commit();
+
+        // Everything is in place, now create the LDF datasource                
+        JsonObject config = createConfig("jena tdb test", "jena tdb test",
+                                                    JenaTDBDataSourceType.TYPE_NAME);
+        
+        JsonObject settings = new JsonObject();
+        settings.addProperty("directory", jena.getAbsolutePath());
+        config.add("settings", settings);
+
+        setDatasource(DataSourceFactory.create(config));
+    }
+
+    @AfterClass
+    public static void tearDownClass() throws Exception {
+        TDBFactory.release(dataset);
+        File[] files = jena.listFiles();
+        for (File f : files) {
+            f.delete();
+        }
+        jena.delete();
+ 
+    }
+
+    @Before
+    public void setUp() throws Exception {                
+    }
+    
+    @After
+    public void tearDown() throws Exception {
+    }
+}