package org.linkeddatafragments.fragments.tpf;

import org.linkeddatafragments.fragments.LinkedDataFragmentRequestBase;

/**
 * An implementation of {@link ITriplePatternFragmentRequest}.
 *
 * @author <a href="http://olafhartig.de">Olaf Hartig</a>
 */
public class TriplePatternFragmentRequestImpl<CTT,NVT,AVT>
    extends LinkedDataFragmentRequestBase
<<<<<<< HEAD
    implements ITriplePatternFragmentRequest<TermType,VarType>
{
    public final ITriplePatternElement<TermType,VarType> subject;
    public final ITriplePatternElement<TermType,VarType> predicate;
    public final ITriplePatternElement<TermType,VarType> object;
=======
    implements TriplePatternFragmentRequest<CTT,NVT,AVT>
{
    public final TriplePatternElement<CTT,NVT,AVT> subject;
    public final TriplePatternElement<CTT,NVT,AVT> predicate;
    public final TriplePatternElement<CTT,NVT,AVT> object;
>>>>>>> d5019c21

    public TriplePatternFragmentRequestImpl( final String fragmentURL,
                                             final String datasetURL,
                                             final boolean pageNumberWasRequested,
                                             final long pageNumber,
<<<<<<< HEAD
                                             final ITriplePatternElement<TermType,VarType> subject,
                                             final ITriplePatternElement<TermType,VarType> predicate,
                                             final ITriplePatternElement<TermType,VarType> object )
=======
                                             final TriplePatternElement<CTT,NVT,AVT> subject,
                                             final TriplePatternElement<CTT,NVT,AVT> predicate,
                                             final TriplePatternElement<CTT,NVT,AVT> object )
>>>>>>> d5019c21
    {
        super( fragmentURL, datasetURL, pageNumberWasRequested, pageNumber );

        if ( subject == null )
            throw new IllegalArgumentException();

        if ( predicate == null )
            throw new IllegalArgumentException();

        if ( object == null )
            throw new IllegalArgumentException();

        this.subject = subject;
        this.predicate = predicate;
        this.object = object;
    }

    @Override
<<<<<<< HEAD
    public ITriplePatternElement<TermType,VarType> getSubject() {
=======
    public TriplePatternElement<CTT,NVT,AVT> getSubject() {
>>>>>>> d5019c21
        return subject;
    }

    @Override
<<<<<<< HEAD
    public ITriplePatternElement<TermType,VarType> getPredicate() {
=======
    public TriplePatternElement<CTT,NVT,AVT> getPredicate() {
>>>>>>> d5019c21
        return predicate;
    }

    @Override
<<<<<<< HEAD
    public ITriplePatternElement<TermType,VarType> getObject() {
=======
    public TriplePatternElement<CTT,NVT,AVT> getObject() {
>>>>>>> d5019c21
        return object;
    }

    @Override
    public String toString()
    {
        return "TriplePatternFragmentRequest(" +
               "class: " + getClass().getName() +
               ", subject: " + subject.toString() +
               ", predicate: " + predicate.toString() +
               ", object: " + object.toString() +
               ", fragmentURL: " + fragmentURL +
               ", isPageRequest: " + pageNumberWasRequested +
               ", pageNumber: " + pageNumber +
               ")";
    }

}<|MERGE_RESOLUTION|>--- conflicted
+++ resolved
@@ -9,33 +9,19 @@
  */
 public class TriplePatternFragmentRequestImpl<CTT,NVT,AVT>
     extends LinkedDataFragmentRequestBase
-<<<<<<< HEAD
-    implements ITriplePatternFragmentRequest<TermType,VarType>
+    implements ITriplePatternFragmentRequest<CTT,NVT,AVT>
 {
-    public final ITriplePatternElement<TermType,VarType> subject;
-    public final ITriplePatternElement<TermType,VarType> predicate;
-    public final ITriplePatternElement<TermType,VarType> object;
-=======
-    implements TriplePatternFragmentRequest<CTT,NVT,AVT>
-{
-    public final TriplePatternElement<CTT,NVT,AVT> subject;
-    public final TriplePatternElement<CTT,NVT,AVT> predicate;
-    public final TriplePatternElement<CTT,NVT,AVT> object;
->>>>>>> d5019c21
+    public final ITriplePatternElement<CTT,NVT,AVT> subject;
+    public final ITriplePatternElement<CTT,NVT,AVT> predicate;
+    public final ITriplePatternElement<CTT,NVT,AVT> object;
 
     public TriplePatternFragmentRequestImpl( final String fragmentURL,
                                              final String datasetURL,
                                              final boolean pageNumberWasRequested,
                                              final long pageNumber,
-<<<<<<< HEAD
-                                             final ITriplePatternElement<TermType,VarType> subject,
-                                             final ITriplePatternElement<TermType,VarType> predicate,
-                                             final ITriplePatternElement<TermType,VarType> object )
-=======
-                                             final TriplePatternElement<CTT,NVT,AVT> subject,
-                                             final TriplePatternElement<CTT,NVT,AVT> predicate,
-                                             final TriplePatternElement<CTT,NVT,AVT> object )
->>>>>>> d5019c21
+                                             final ITriplePatternElement<CTT,NVT,AVT> subject,
+                                             final ITriplePatternElement<CTT,NVT,AVT> predicate,
+                                             final ITriplePatternElement<CTT,NVT,AVT> object )
     {
         super( fragmentURL, datasetURL, pageNumberWasRequested, pageNumber );
 
@@ -54,29 +40,17 @@
     }
 
     @Override
-<<<<<<< HEAD
-    public ITriplePatternElement<TermType,VarType> getSubject() {
-=======
-    public TriplePatternElement<CTT,NVT,AVT> getSubject() {
->>>>>>> d5019c21
+    public ITriplePatternElement<CTT,NVT,AVT> getSubject() {
         return subject;
     }
 
     @Override
-<<<<<<< HEAD
-    public ITriplePatternElement<TermType,VarType> getPredicate() {
-=======
-    public TriplePatternElement<CTT,NVT,AVT> getPredicate() {
->>>>>>> d5019c21
+    public ITriplePatternElement<CTT,NVT,AVT> getPredicate() {
         return predicate;
     }
 
     @Override
-<<<<<<< HEAD
-    public ITriplePatternElement<TermType,VarType> getObject() {
-=======
-    public TriplePatternElement<CTT,NVT,AVT> getObject() {
->>>>>>> d5019c21
+    public ITriplePatternElement<CTT,NVT,AVT> getObject() {
         return object;
     }
 
