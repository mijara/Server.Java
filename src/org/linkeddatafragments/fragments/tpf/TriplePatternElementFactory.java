package org.linkeddatafragments.fragments.tpf;

/**
<<<<<<< HEAD
 * A factory for {@link ITriplePatternElement}s. 
=======
 * A factory for {@link TriplePatternElement}s.
>>>>>>> d5019c21
 *
 * @param <CTT>
 *          type for representing constants in triple patterns (i.e., URIs and
 *          literals)
 * @param <NVT>
 *          type for representing named variables in triple patterns
 * @param <AVT>
 *          type for representing anonymous variables in triple patterns (i.e.,
 *          variables denoted by a blank node)
 *
 * @author <a href="http://olafhartig.de">Olaf Hartig</a>
 */
public class TriplePatternElementFactory<CTT,NVT,AVT>
{
<<<<<<< HEAD
    public ITriplePatternElement<TermType,VarType> createUnspecifiedVariable() {
        return new UnspecifiedVariable<TermType,VarType>();
    }

    public ITriplePatternElement<TermType,VarType> createSpecificVariable(
            final VarType variable ) {
        return new SpecificVariable<TermType,VarType>( variable );
    }
    public ITriplePatternElement<TermType,VarType> createRDFTerm(
            final TermType term ) {
        return new RDFTerm<TermType,VarType>( term );
    }

    static abstract public class Variable<TermType,VarType>
        implements ITriplePatternElement<TermType,VarType>
=======
    public TriplePatternElement<CTT,NVT,AVT> createUnspecifiedVariable()
    {
        return new UnspecifiedVariable<CTT,NVT,AVT>();
    }

    public TriplePatternElement<CTT,NVT,AVT> createNamedVariable( final NVT v )
    {
        return new NamedVariable<CTT,NVT,AVT>( v );
    }

    public TriplePatternElement<CTT,NVT,AVT> createAnonymousVariable(
                                                              final AVT bnode )
    {
        return new AnonymousVariable<CTT,NVT,AVT>( bnode );
    }

    public TriplePatternElement<CTT,NVT,AVT> createConstantRDFTerm(
                                                               final CTT term )
    {
        return new ConstantRDFTerm<CTT,NVT,AVT>( term );
    }


    static abstract public class Variable<CTT,NVT,AVT>
        implements TriplePatternElement<CTT,NVT,AVT>
>>>>>>> d5019c21
    {
        @Override
        public boolean isVariable() { return true; }
        @Override
        public CTT asConstantTerm() { throw new UnsupportedOperationException(); }
    }

    static public class UnspecifiedVariable<CTT,NVT,AVT>
        extends Variable<CTT,NVT,AVT>
    {
        @Override
        public boolean isSpecificVariable() { return false; }
        @Override
        public boolean isNamedVariable() { return false; }
        @Override
        public NVT asNamedVariable() { throw new UnsupportedOperationException(); }
        @Override
        public boolean isAnonymousVariable() { return false; }
        @Override
        public AVT asAnonymousVariable() { throw new UnsupportedOperationException(); }
        @Override
        public String toString() { return "UnspecifiedVariable"; }
    }

    static abstract public class SpecificVariable<CTT,NVT,AVT>
        extends Variable<CTT,NVT,AVT>
    {
        @Override
        public boolean isSpecificVariable() { return true; }
    }

<<<<<<< HEAD
    static public class RDFTerm<TermType,VarType>
        implements ITriplePatternElement<TermType,VarType>
=======
    static public class NamedVariable<CTT,NVT,AVT>
        extends SpecificVariable<CTT,NVT,AVT>
    {
        protected final NVT v;
        public NamedVariable( final NVT variable ) { v = variable; }
        @Override
        public boolean isNamedVariable() { return true; }
        @Override
        public NVT asNamedVariable() { return v; }
        @Override
        public boolean isAnonymousVariable() { return false; }
        @Override
        public AVT asAnonymousVariable() { throw new UnsupportedOperationException(); }
        @Override
        public String toString() { return "NamedVariable(" + v.toString() + ")"; }
    }

    static public class AnonymousVariable<CTT,NVT,AVT>
        extends SpecificVariable<CTT,NVT,AVT>
    {
        protected final AVT bn;
        public AnonymousVariable( final AVT bnode ) { bn = bnode; }
        @Override
        public boolean isNamedVariable() { return false; }
        @Override
        public NVT asNamedVariable() { throw new UnsupportedOperationException(); }
        @Override
        public boolean isAnonymousVariable() { return true; }
        @Override
        public AVT asAnonymousVariable() { return bn; }
        @Override
        public String toString() { return "AnonymousVariable(" + bn.toString() + ")"; }
    }

    static public class ConstantRDFTerm<CTT,NVT,AVT>
        implements TriplePatternElement<CTT,NVT,AVT>
>>>>>>> d5019c21
    {
        protected final CTT t;
        public ConstantRDFTerm( final CTT term ) { t = term; }
        @Override
        public boolean isVariable() { return false; }
        @Override
        public boolean isSpecificVariable() { return false; }
        @Override
        public boolean isNamedVariable() { return false; }
        @Override
        public NVT asNamedVariable() { throw new UnsupportedOperationException(); }
        @Override
        public boolean isAnonymousVariable() { return false; }
        @Override
        public AVT asAnonymousVariable() { throw new UnsupportedOperationException(); }
        @Override
        public CTT asConstantTerm() { return t; }
        @Override
        public String toString() { return "ConstantRDFTerm(" + t.toString() + ")(type: " + t.getClass().getSimpleName() + ")"; }
    }

}<|MERGE_RESOLUTION|>--- conflicted
+++ resolved
@@ -1,11 +1,7 @@
 package org.linkeddatafragments.fragments.tpf;
 
 /**
-<<<<<<< HEAD
  * A factory for {@link ITriplePatternElement}s. 
-=======
- * A factory for {@link TriplePatternElement}s.
->>>>>>> d5019c21
  *
  * @param <CTT>
  *          type for representing constants in triple patterns (i.e., URIs and
@@ -20,40 +16,23 @@
  */
 public class TriplePatternElementFactory<CTT,NVT,AVT>
 {
-<<<<<<< HEAD
-    public ITriplePatternElement<TermType,VarType> createUnspecifiedVariable() {
-        return new UnspecifiedVariable<TermType,VarType>();
-    }
-
-    public ITriplePatternElement<TermType,VarType> createSpecificVariable(
-            final VarType variable ) {
-        return new SpecificVariable<TermType,VarType>( variable );
-    }
-    public ITriplePatternElement<TermType,VarType> createRDFTerm(
-            final TermType term ) {
-        return new RDFTerm<TermType,VarType>( term );
-    }
-
-    static abstract public class Variable<TermType,VarType>
-        implements ITriplePatternElement<TermType,VarType>
-=======
-    public TriplePatternElement<CTT,NVT,AVT> createUnspecifiedVariable()
+    public ITriplePatternElement<CTT,NVT,AVT> createUnspecifiedVariable()
     {
         return new UnspecifiedVariable<CTT,NVT,AVT>();
     }
 
-    public TriplePatternElement<CTT,NVT,AVT> createNamedVariable( final NVT v )
+    public ITriplePatternElement<CTT,NVT,AVT> createNamedVariable( final NVT v )
     {
         return new NamedVariable<CTT,NVT,AVT>( v );
     }
 
-    public TriplePatternElement<CTT,NVT,AVT> createAnonymousVariable(
+    public ITriplePatternElement<CTT,NVT,AVT> createAnonymousVariable(
                                                               final AVT bnode )
     {
         return new AnonymousVariable<CTT,NVT,AVT>( bnode );
     }
 
-    public TriplePatternElement<CTT,NVT,AVT> createConstantRDFTerm(
+    public ITriplePatternElement<CTT,NVT,AVT> createConstantRDFTerm(
                                                                final CTT term )
     {
         return new ConstantRDFTerm<CTT,NVT,AVT>( term );
@@ -61,8 +40,7 @@
 
 
     static abstract public class Variable<CTT,NVT,AVT>
-        implements TriplePatternElement<CTT,NVT,AVT>
->>>>>>> d5019c21
+        implements ITriplePatternElement<CTT,NVT,AVT>
     {
         @Override
         public boolean isVariable() { return true; }
@@ -94,10 +72,6 @@
         public boolean isSpecificVariable() { return true; }
     }
 
-<<<<<<< HEAD
-    static public class RDFTerm<TermType,VarType>
-        implements ITriplePatternElement<TermType,VarType>
-=======
     static public class NamedVariable<CTT,NVT,AVT>
         extends SpecificVariable<CTT,NVT,AVT>
     {
@@ -133,8 +107,7 @@
     }
 
     static public class ConstantRDFTerm<CTT,NVT,AVT>
-        implements TriplePatternElement<CTT,NVT,AVT>
->>>>>>> d5019c21
+        implements ITriplePatternElement<CTT,NVT,AVT>
     {
         protected final CTT t;
         public ConstantRDFTerm( final CTT term ) { t = term; }
