package org.linkeddatafragments.servlet;

import com.google.gson.JsonObject;
import java.io.File;
import java.io.FileReader;
import java.io.IOException;
import java.util.ArrayList;
import java.util.Collection;
import java.util.HashMap;
import java.util.Map.Entry;
import javax.servlet.ServletConfig;
import javax.servlet.ServletException;
import javax.servlet.http.HttpServlet;
import javax.servlet.http.HttpServletRequest;
import javax.servlet.http.HttpServletResponse;
import org.apache.jena.riot.Lang;
import org.linkeddatafragments.config.ConfigReader;
import org.linkeddatafragments.datasource.DataSourceFactory;
import org.linkeddatafragments.datasource.DataSourceTypesRegistry;
import org.linkeddatafragments.datasource.IDataSource;
import org.linkeddatafragments.datasource.IDataSourceType;
import org.linkeddatafragments.datasource.index.IndexDataSource;
import org.linkeddatafragments.exceptions.DataSourceNotFoundException;
import org.linkeddatafragments.fragments.FragmentRequestParserBase;
import org.linkeddatafragments.fragments.ILinkedDataFragment;
import org.linkeddatafragments.fragments.LinkedDataFragmentRequest;
import org.linkeddatafragments.util.MIMEParse;
import org.linkeddatafragments.views.LinkedDataFragmentWriter;
import org.linkeddatafragments.views.LinkedDataFragmentWriterFactory;

/**
 * Servlet that responds with a Linked Data Fragment.
 *
 * @author Ruben Verborgh
 * @author Bart Hanssens
 * @author <a href="http://olafhartig.de">Olaf Hartig</a>
 */
public class LinkedDataFragmentServlet extends HttpServlet {

    private final static long serialVersionUID = 1L;

    // Parameters
    public final static String CFGFILE = "configFile";

    private ConfigReader config;
    private final HashMap<String, IDataSource> dataSources = new HashMap<>();
    private final Collection<String> mimeTypes = new ArrayList<>();

    private File getConfigFile(ServletConfig config) throws IOException {
        String path = config.getServletContext().getRealPath("/");
        if (path == null) {
            // this can happen when running standalone
            path = System.getProperty("user.dir");
        }
        File cfg = new File(path, "config-example.json");
        if (config.getInitParameter(CFGFILE) != null) {
            cfg = new File(config.getInitParameter(CFGFILE));
        }
        if (!cfg.exists()) {
            throw new IOException("Configuration file " + cfg + " not found.");
        }
        if (!cfg.isFile()) {
            throw new IOException("Configuration file " + cfg + " is not a file.");
        }
        return cfg;
    }

    @Override
    public void init(ServletConfig servletConfig) throws ServletException {
        try {
            // load the configuration
            File configFile = getConfigFile(servletConfig);
            config = new ConfigReader(new FileReader(configFile));

            // register data source types
            for ( Entry<String,IDataSourceType> typeEntry : config.getDataSourceTypes().entrySet() ) {
                DataSourceTypesRegistry.register( typeEntry.getKey(),
                                                  typeEntry.getValue() );
            }

            // register data sources
            for (Entry<String, JsonObject> dataSource : config.getDataSources().entrySet()) {
                dataSources.put(dataSource.getKey(), DataSourceFactory.create(dataSource.getValue()));
            }

            // register content types
            MIMEParse.register("text/html");
            MIMEParse.register(Lang.TTL.getHeaderString());
            MIMEParse.register(Lang.JSONLD.getHeaderString());
            MIMEParse.register(Lang.NTRIPLES.getHeaderString());
            MIMEParse.register(Lang.RDFXML.getHeaderString());
        } catch (Exception e) {
            throw new ServletException(e);
        }
    }

    @Override
    public void destroy()
    {
        for ( IDataSource dataSource : dataSources.values() ) {
            try {
                dataSource.close();
            }
            catch( Exception e ) {
                // ignore
            }
        }   
    }

    /**
     * Get the datasource
     *
     * @param request
     * @return
     * @throws IOException
     */
    private IDataSource getDataSource(HttpServletRequest request) throws DataSourceNotFoundException {
        String contextPath = request.getContextPath();
        String requestURI = request.getRequestURI();

        String path = contextPath == null
                ? requestURI
                : requestURI.substring(contextPath.length());

        if (path.equals("/") || path.isEmpty()) {
            final String baseURL = FragmentRequestParserBase.extractBaseURL(request, config);
            return new IndexDataSource(baseURL, dataSources);
        }

        String dataSourceName = path.substring(1);
        IDataSource dataSource = dataSources.get(dataSourceName);
        if (dataSource == null) {
            throw new DataSourceNotFoundException(dataSourceName);
        }
        return dataSource;
    }

    @Override
    public void doGet(HttpServletRequest request, HttpServletResponse response) throws ServletException {
        try {
<<<<<<< HEAD
=======
            final IDataSource dataSource = getDataSource( request );

            final LinkedDataFragmentRequest ldfRequest =
                    dataSource.getRequestParser()
                              .parseIntoFragmentRequest( request, config );

            final ILinkedDataFragment fragment =
                    dataSource.getRequestProcessor()
                              .createRequestedFragment( ldfRequest );

            final Model output = ModelFactory.createDefaultModel();
            output.setNsPrefixes(config.getPrefixes());
            output.add( fragment.getMetadata() );
            output.add( fragment.getTriples() );
            output.add( fragment.getControls() );

>>>>>>> 5d72031e
            // do conneg
            String bestMatch = MIMEParse.bestMatch(request.getHeader("Accept"));

            // serialize the output
            response.setHeader("Server", "Linked Data Fragments Server");
            response.setContentType(bestMatch);
            response.setCharacterEncoding("utf-8");
            
            LinkedDataFragmentWriter writer = LinkedDataFragmentWriterFactory.create(config.getPrefixes(), dataSources, bestMatch);
            
            try {
            
                final IDataSource dataSource = getDataSource( request );

                final LinkedDataFragmentRequest ldfRequest =
                        dataSource.getRequestParser()
                                  .parseIntoFragmentRequest( request, config );

                final LinkedDataFragment fragment =
                        dataSource.getRequestProcessor()
                                  .createRequestedFragment( ldfRequest );

                writer.writeFragment(response.getOutputStream(), dataSource, fragment, ldfRequest);
            
            } catch (DataSourceNotFoundException ex) {
                try {
                    response.setStatus(404);
                    writer.writeNotFound(response.getOutputStream(), request);
                } catch (Exception ex1) {
                    throw new ServletException(ex1);
                }
            } catch (Exception e) {
                response.setStatus(500);
                writer.writeError(response.getOutputStream(), e);
            }
          
        } catch (Exception e) {
            throw new ServletException(e);
        }
    }

}<|MERGE_RESOLUTION|>--- conflicted
+++ resolved
@@ -25,7 +25,7 @@
 import org.linkeddatafragments.fragments.ILinkedDataFragment;
 import org.linkeddatafragments.fragments.LinkedDataFragmentRequest;
 import org.linkeddatafragments.util.MIMEParse;
-import org.linkeddatafragments.views.LinkedDataFragmentWriter;
+import org.linkeddatafragments.views.ILinkedDataFragmentWriter;
 import org.linkeddatafragments.views.LinkedDataFragmentWriterFactory;
 
 /**
@@ -138,25 +138,7 @@
     @Override
     public void doGet(HttpServletRequest request, HttpServletResponse response) throws ServletException {
         try {
-<<<<<<< HEAD
-=======
-            final IDataSource dataSource = getDataSource( request );
 
-            final LinkedDataFragmentRequest ldfRequest =
-                    dataSource.getRequestParser()
-                              .parseIntoFragmentRequest( request, config );
-
-            final ILinkedDataFragment fragment =
-                    dataSource.getRequestProcessor()
-                              .createRequestedFragment( ldfRequest );
-
-            final Model output = ModelFactory.createDefaultModel();
-            output.setNsPrefixes(config.getPrefixes());
-            output.add( fragment.getMetadata() );
-            output.add( fragment.getTriples() );
-            output.add( fragment.getControls() );
-
->>>>>>> 5d72031e
             // do conneg
             String bestMatch = MIMEParse.bestMatch(request.getHeader("Accept"));
 
@@ -165,7 +147,7 @@
             response.setContentType(bestMatch);
             response.setCharacterEncoding("utf-8");
             
-            LinkedDataFragmentWriter writer = LinkedDataFragmentWriterFactory.create(config.getPrefixes(), dataSources, bestMatch);
+            ILinkedDataFragmentWriter writer = LinkedDataFragmentWriterFactory.create(config.getPrefixes(), dataSources, bestMatch);
             
             try {
             
@@ -175,7 +157,7 @@
                         dataSource.getRequestParser()
                                   .parseIntoFragmentRequest( request, config );
 
-                final LinkedDataFragment fragment =
+                final ILinkedDataFragment fragment =
                         dataSource.getRequestProcessor()
                                   .createRequestedFragment( ldfRequest );
 
@@ -189,6 +171,7 @@
                     throw new ServletException(ex1);
                 }
             } catch (Exception e) {
+                e.printStackTrace();
                 response.setStatus(500);
                 writer.writeError(response.getOutputStream(), e);
             }
