package org.linkeddatafragments.servlet;

import com.google.gson.JsonObject;
import com.hp.hpl.jena.datatypes.TypeMapper;
import com.hp.hpl.jena.datatypes.xsd.XSDDatatype;
import com.hp.hpl.jena.rdf.model.Literal;
import com.hp.hpl.jena.rdf.model.Model;
import com.hp.hpl.jena.rdf.model.Property;
import com.hp.hpl.jena.rdf.model.RDFNode;
import com.hp.hpl.jena.rdf.model.Resource;
import com.hp.hpl.jena.rdf.model.ResourceFactory;
import com.hp.hpl.jena.shared.InvalidPropertyURIException;
import java.io.File;
import java.io.FileReader;
import java.io.IOException;
import java.net.URISyntaxException;
import java.util.ArrayList;
import java.util.Collection;
import java.util.HashMap;
import java.util.Map.Entry;
import java.util.regex.Matcher;
import java.util.regex.Pattern;
import javax.servlet.ServletConfig;
import javax.servlet.ServletException;
import javax.servlet.http.HttpServlet;
import javax.servlet.http.HttpServletRequest;
import javax.servlet.http.HttpServletResponse;
import org.apache.http.client.utils.URIBuilder;
import org.apache.jena.riot.Lang;
import org.apache.jena.riot.RDFDataMgr;
import org.apache.jena.riot.RDFLanguages;
import org.linkeddatafragments.config.ConfigReader;
import org.linkeddatafragments.datasource.DataSourceFactory;
import org.linkeddatafragments.datasource.IDataSource;
import org.linkeddatafragments.datasource.IndexDataSource;
import org.linkeddatafragments.datasource.TriplePatternFragment;
import org.linkeddatafragments.exceptions.DataSourceException;
import org.linkeddatafragments.util.CommonResources;
import org.linkeddatafragments.util.MIMEParse;

/**
 * Servlet that responds with a Basic Linked Data Fragment.
 *
 * @author Ruben Verborgh
 * @author Bart Hanssens
 */
public class TriplePatternFragmentServlet extends HttpServlet {

    private final static long serialVersionUID = 1L;

    // Parameters
    public final static String CFGFILE = "configFile";
    public final static String SUBJ = "subject";
    public final static String PRED = "predicate";
    public final static String OBJ = "object";
    public final static String PAGE = "page";

    private final static Pattern STRINGPATTERN
            = Pattern.compile("^\"(.*)\"(?:@(.*)|\\^\\^<?([^<>]*)>?)?$");
    private final static TypeMapper TYPES = TypeMapper.getInstance();
    private final static long TRIPLESPERPAGE = 100;

    private ConfigReader config;
    private final HashMap<String, IDataSource> dataSources = new HashMap<>();
    private final Collection<String> mimeTypes = new ArrayList<>();

    private File getConfigFile(ServletConfig config) throws IOException {
        String path = config.getServletContext().getRealPath("/");
        if (path == null) {
            // this can happen when running standalone
            path = System.getProperty("user.dir");
        }
        File cfg = new File(path, "config-example.json");
        if (config.getInitParameter(CFGFILE) != null) {
            cfg = new File(config.getInitParameter(CFGFILE));
        }
        if (!cfg.exists()) {
            throw new IOException("Configuration file " + cfg + " not found.");
        }
        if (!cfg.isFile()) {
            throw new IOException("Configuration file " + cfg + " is not a file.");
        }
        return cfg;
    }

    @Override
    public void init(ServletConfig servletConfig) throws ServletException {
        try {
            // load the configuration
            File configFile = getConfigFile(servletConfig);
            config = new ConfigReader(new FileReader(configFile));

            for (Entry<String, JsonObject> dataSource : config.getDataSources().entrySet()) {
                dataSources.put(dataSource.getKey(), DataSourceFactory.create(dataSource.getValue()));
            }

            // register content types
            mimeTypes.add(Lang.TTL.getHeaderString());
            mimeTypes.add(Lang.JSONLD.getHeaderString());
            mimeTypes.add(Lang.NTRIPLES.getHeaderString());
            mimeTypes.add(Lang.RDFXML.getHeaderString());
        } catch (IOException | DataSourceException e) {
            throw new ServletException(e);
        }
    }

    /**
     * Get the datasource
     *
     * @param request
     * @return
     * @throws IOException
     */
    private IDataSource getDataSource(HttpServletRequest request) throws IOException {
        String contextPath = request.getContextPath();
        String requestURI = request.getRequestURI();

        String path = contextPath == null
                ? requestURI
                : requestURI.substring(contextPath.length());

        if (path.equals("/") || path.isEmpty()) {
            return new IndexDataSource(getBaseUrl(request), dataSources);
        }

        String dataSourceName = path.substring(1);
        IDataSource dataSource = dataSources.get(dataSourceName);
        if (dataSource == null) {
            throw new IOException("Data source not found.");
        }
        return dataSource;
    }
<<<<<<< HEAD
    
=======
>>>>>>> d36cc14b

    /**
     * Get dataset url
     *
     * @param request
     * @return
     */
    private String getDatasetUrl(HttpServletRequest request) {
        return getBaseUrl(request) + request.getRequestURI();
    }

    /**
     * Get Base url
     *
     * @param request
     * @return
     */
    private String getBaseUrl(HttpServletRequest request) {
        if (config.getBaseURL() != null) {
            return config.getBaseURL();
        } else if ((request.getServerPort() == 80)
                || (request.getServerPort() == 443)) {
            return request.getScheme() + "://"
                    + request.getServerName();
        } else {
            return request.getScheme() + "://"
                    + request.getServerName() + ":" + request.getServerPort();
        }
    }

    /**
     * Add total and limit
     *
     * @param output
     * @param fragmentId
     * @param total
     * @param limit
     */
    private void addMeta(Model output, Resource datasetId, Resource fragmentId,
            long total, long limit) {
        output.add(datasetId, CommonResources.RDF_TYPE, CommonResources.VOID_DATASET);
        output.add(datasetId, CommonResources.RDF_TYPE, CommonResources.HYDRA_COLLECTION);
        output.add(datasetId, CommonResources.VOID_SUBSET, fragmentId);

        output.add(fragmentId, CommonResources.RDF_TYPE, CommonResources.HYDRA_COLLECTION);
        output.add(fragmentId, CommonResources.RDF_TYPE, CommonResources.HYDRA_PAGEDCOLLECTION);

        Literal totalTyped = output.createTypedLiteral(total, XSDDatatype.XSDinteger);
        Literal limitTyped = output.createTypedLiteral(limit, XSDDatatype.XSDinteger);

        output.add(fragmentId, CommonResources.VOID_TRIPLES, totalTyped);
        output.add(fragmentId, CommonResources.HYDRA_TOTALITEMS, totalTyped);
        output.add(fragmentId, CommonResources.HYDRA_ITEMSPERPAGE, limitTyped);
    }

    /**
     * Add reference to first/previous/next page
     *
     * @param output
     * @param fragmentId
     * @param fragmentUrl
     * @param total
     * @param limit
     * @param offset
     * @param page
     * @throws URISyntaxException
     */
    private void addPages(Model output, Resource fragmentId, String fragmentUrl,
            long total, long limit, long offset, long page) throws URISyntaxException {
        URIBuilder pagedUrl = new URIBuilder(fragmentUrl);

        pagedUrl.setParameter(PAGE, "1");
        output.add(fragmentId, CommonResources.HYDRA_FIRSTPAGE,
                output.createResource(pagedUrl.toString()));
        if (offset > 0) {
            pagedUrl.setParameter(PAGE, Long.toString(page - 1));
            output.add(fragmentId, CommonResources.HYDRA_PREVIOUSPAGE,
                    output.createResource(pagedUrl.toString()));
        }
        if (offset + limit < total) {
            pagedUrl.setParameter(PAGE, Long.toString(page + 1));
            output.add(fragmentId, CommonResources.HYDRA_NEXTPAGE,
                    output.createResource(pagedUrl.toString()));
        }
    }

    /**
     * Add controls to output
     *
     * @param output
     * @param datasetId
     * @param datasetUrl
     */
    private void addControls(Model output, Resource datasetId, String datasetUrl) {
        // add controls
        Resource triplePattern = output.createResource();
        Resource subjectMapping = output.createResource();
        Resource predicateMapping = output.createResource();
        Resource objectMapping = output.createResource();

        output.add(datasetId, CommonResources.HYDRA_SEARCH, triplePattern);
        output.add(triplePattern, CommonResources.HYDRA_TEMPLATE, output.createLiteral(datasetUrl + "{?subject,predicate,object}"));
        output.add(triplePattern, CommonResources.HYDRA_MAPPING, subjectMapping);
        output.add(triplePattern, CommonResources.HYDRA_MAPPING, predicateMapping);
        output.add(triplePattern, CommonResources.HYDRA_MAPPING, objectMapping);

        output.add(subjectMapping, CommonResources.HYDRA_VARIABLE, output.createLiteral(SUBJ));
        output.add(subjectMapping, CommonResources.HYDRA_PROPERTY, CommonResources.RDF_SUBJECT);

        output.add(predicateMapping, CommonResources.HYDRA_VARIABLE, output.createLiteral(PRED));
        output.add(predicateMapping, CommonResources.HYDRA_PROPERTY, CommonResources.RDF_PREDICATE);
        output.add(objectMapping, CommonResources.HYDRA_VARIABLE, output.createLiteral(OBJ));

        output.add(objectMapping, CommonResources.HYDRA_PROPERTY, CommonResources.RDF_OBJECT);
    }

    @Override
    public void doGet(HttpServletRequest request, HttpServletResponse response) throws ServletException {
        try {
            IDataSource dataSource = getDataSource(request);

            // query the fragment
            Resource subject = parseAsResource(request.getParameter(SUBJ));
            Property predicate = parseAsProperty(request.getParameter(PRED));
            RDFNode object = parseAsNode(request.getParameter(OBJ));

            long page = Math.max(1, parseAsInteger(request.getParameter(PAGE)));
            long limit = TRIPLESPERPAGE;
            long offset = limit * (page - 1);

            TriplePatternFragment fragment
                    = dataSource.getFragment(subject, predicate, object, offset, limit);

            // fill the output model
            Model output = fragment.getTriples();
            output.setNsPrefixes(config.getPrefixes());
            
			// add dataset metadata
            String datasetUrl = getDatasetUrl(request);
            Resource datasetId = output.createResource(datasetUrl + "#dataset");

            String query = request.getQueryString();
            String fragmentUrl = query == null ? datasetUrl : (datasetUrl + "?" + query);
            Resource fragmentId = output.createResource(fragmentUrl);

            long total = fragment.getTotalSize();

            addMeta(output, datasetId, fragmentId, total, limit);
            addPages(output, fragmentId, fragmentUrl, total, limit, offset, page);
            addControls(output, datasetId, datasetUrl);

            // do conneg
            String bestMatch = MIMEParse.bestMatch(mimeTypes, request.getHeader("Accept"));
            Lang contentType = RDFLanguages.contentTypeToLang(bestMatch);

            // serialize the output
            response.setHeader("Server", "Linked Data Fragments Server");
            response.setContentType(bestMatch);
            response.setCharacterEncoding("utf-8");

            RDFDataMgr.write(response.getOutputStream(), output, contentType);
        } catch (IOException | URISyntaxException e) {
            e.printStackTrace();
            throw new ServletException(e);
        }
    }

    /**
     * Parses the given value as an integer.
     *
     * @param value the value
     * @return the parsed value
     */
    private int parseAsInteger(String value) {
        try {
            return Integer.parseInt(value);
        } catch (NumberFormatException ex) {
            return 0;
        }
    }

    /**
     * Parses the given value as an RDF resource.
     *
     * @param value the value
     * @return the parsed value, or null if unspecified
     */
    private Resource parseAsResource(String value) {
        RDFNode subject = parseAsNode(value);
        return subject == null || subject instanceof Resource
                ? (Resource) subject
                : CommonResources.INVALID_URI;
    }

    /**
     * Parses the given value as an RDF property.
     *
     * @param value the value
     * @return the parsed value, or null if unspecified
     */
    private Property parseAsProperty(String value) {
        RDFNode predicateNode = parseAsNode(value);
        if (predicateNode instanceof Resource) {
            try {
                return ResourceFactory.createProperty(((Resource) predicateNode).getURI());
            } catch (InvalidPropertyURIException ex) {
                return CommonResources.INVALID_URI;
            }
        }
        return predicateNode == null ? null : CommonResources.INVALID_URI;
    }

    /**
     * Parses the given value as an RDF node.
     *
     * @param value the value
     * @return the parsed value, or null if unspecified
     */
    private RDFNode parseAsNode(String value) {
        // nothing or empty indicates an unknown
        if (value == null || value.isEmpty()) {
            return null;
        }
        // find the kind of entity based on the first character
        char firstChar = value.charAt(0);
        switch (firstChar) {
            // variable or blank node indicates an unknown
            case '?':
            case '_':
                return null;
            // angular brackets indicate a URI
            case '<':
                return ResourceFactory.createResource(value.substring(1, value.length() - 1));
            // quotes indicate a string
            case '"':
                Matcher matcher = STRINGPATTERN.matcher(value);
                if (matcher.matches()) {
                    String body = matcher.group(1);
                    String lang = matcher.group(2);
                    String type = matcher.group(3);
                    if (lang != null) {
                        return ResourceFactory.createLangLiteral(body, lang);
                    }
                    if (type != null) {
                        return ResourceFactory.createTypedLiteral(body, TYPES.getSafeTypeByName(type));
                    }
                    return ResourceFactory.createPlainLiteral(body);
                }
                return CommonResources.INVALID_URI;
            // assume it's a URI without angular brackets
            default:
                return ResourceFactory.createResource(value);
        }
    }
}<|MERGE_RESOLUTION|>--- conflicted
+++ resolved
@@ -130,10 +130,6 @@
         }
         return dataSource;
     }
-<<<<<<< HEAD
-    
-=======
->>>>>>> d36cc14b
 
     /**
      * Get dataset url
@@ -270,7 +266,7 @@
             // fill the output model
             Model output = fragment.getTriples();
             output.setNsPrefixes(config.getPrefixes());
-            
+
 			// add dataset metadata
             String datasetUrl = getDatasetUrl(request);
             Resource datasetId = output.createResource(datasetUrl + "#dataset");
